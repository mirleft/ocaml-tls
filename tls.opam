opam-version: "2.0"
homepage:     "https://github.com/mirleft/ocaml-tls"
dev-repo:     "git+https://github.com/mirleft/ocaml-tls.git"
bug-reports:  "https://github.com/mirleft/ocaml-tls/issues"
doc:          "https://mirleft.github.io/ocaml-tls/doc"
author:       ["David Kaloper <david@numm.org>" "Hannes Mehnert <hannes@mehnert.org>"]
maintainer:   ["Hannes Mehnert <hannes@mehnert.org>" "David Kaloper <david@numm.org>"]
license:      "BSD-2-Clause"

build: [
  ["dune" "subst"] {dev}
  ["dune" "build" "-p" name "-j" jobs]
  ["dune" "runtest" "-p" name "-j" jobs] {with-test}
]

depends: [
  "ocaml" {>= "4.08.0"}
  "dune" {>= "3.0"}
  "cstruct" {>= "6.0.0"}
  "mirage-crypto" {>= "0.11.0" & < "1.0.0"}
  "mirage-crypto-ec" {>= "0.10.0" & < "1.0.0"}
  "mirage-crypto-pk" {< "1.0.0"}
  "mirage-crypto-rng" {>= "0.8.0" & < "1.0.0"}
  "x509" {>= "0.15.0"}
  "domain-name" {>= "0.3.0"}
  "fmt" {>= "0.8.7"}
  "cstruct-unix" {with-test & >= "3.0.0"}
  "ounit2" {with-test & >= "2.2.0"}
  "hkdf" {< "2.0.0"}
  "logs"
  "ipaddr"
  "alcotest" {with-test}
<<<<<<< HEAD
  "notty" {with-test}
  "bechamel" {with-test}
  "bechamel-notty" {with-test}
=======
  "cmdliner" {with-test & >= "1.3.0"}
>>>>>>> 1269e9d9
]
conflicts: [ "result" {< "1.5"} ]
tags: [ "org:mirage"]
synopsis: "Transport Layer Security purely in OCaml"
description: """
Transport Layer Security (TLS) is probably the most widely deployed security
protocol on the Internet. It provides communication privacy to prevent
eavesdropping, tampering, and message forgery. Furthermore, it optionally
provides authentication of the involved endpoints. TLS is commonly deployed for
securing web services ([HTTPS](http://tools.ietf.org/html/rfc2818)), emails,
virtual private networks, and wireless networks.

TLS uses asymmetric cryptography to exchange a symmetric key, and optionally
authenticate (using X.509) either or both endpoints. It provides algorithmic
agility, which means that the key exchange method, symmetric encryption
algorithm, and hash algorithm are negotiated.

Read [further](https://nqsb.io) and our [Usenix Security 2015 paper](https://usenix15.nqsb.io).
"""<|MERGE_RESOLUTION|>--- conflicted
+++ resolved
@@ -30,13 +30,10 @@
   "logs"
   "ipaddr"
   "alcotest" {with-test}
-<<<<<<< HEAD
   "notty" {with-test}
   "bechamel" {with-test}
   "bechamel-notty" {with-test}
-=======
   "cmdliner" {with-test & >= "1.3.0"}
->>>>>>> 1269e9d9
 ]
 conflicts: [ "result" {< "1.5"} ]
 tags: [ "org:mirage"]
